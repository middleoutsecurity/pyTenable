'''conftest'''

import os
import uuid
import pytest
from tenable.io import TenableIO
<<<<<<< HEAD
from tenable.errors import NotFoundError
=======
from tests.checker import check, single
>>>>>>> 365468a4
from tests.pytenable_log_handler import setup_logging_to_file, log_exception
from tenable.errors import NotFoundError

SCAN_ID_WITH_RESULTS = 6799


@pytest.fixture(scope='module')
def vcr_config():
    '''vcr config fixture'''
    return {
        'filter_headers': [
            ('X-APIKeys', 'accessKey=TIO_ACCESS_KEY;secretKey=TIO_SECRET_KEY'),
            ('x-request-uuid', 'ffffffffffffffffffffffffffffffff'),
        ],
    }


@pytest.fixture
def api():
    '''api keys fixture'''
    setup_logging_to_file()
    return TenableIO(
        os.getenv('TIO_TEST_ADMIN_ACCESS', 'ffffffffffffffffffffffffffffffff'),
        os.getenv('TIO_TEST_ADMIN_SECRET', 'ffffffffffffffffffffffffffffffff'),
        vendor='pytest',
        product='pytenable-automated-testing')


@pytest.fixture
def stdapi():
    '''std api keys fixture'''
    return TenableIO(
        os.getenv('TIO_TEST_STD_ACCESS', 'ffffffffffffffffffffffffffffffff'),
        os.getenv('TIO_TEST_STD_SECRET', 'ffffffffffffffffffffffffffffffff'),
        vendor='pytest',
        product='pytenable-automated-testing')


@pytest.fixture
def agent(api):
    '''agent fixture'''
    return api.agents.list().next()


@pytest.fixture
def folder(request, api):
    '''fixture to create a folder'''
    folder = api.folders.create(str(uuid.uuid4())[:20])

    def teardown():
        '''function to clear the folder'''
        try:
            api.folders.delete(folder)
        except NotFoundError as notfound:
            log_exception(notfound)

    request.addfinalizer(teardown)
    return folder


@pytest.fixture
def policy(request, api):
    '''fixture to create a policy'''
    policy = api.policies.create({
        'credentials': {'add': {}, 'delete': [], 'edit': {}},
        'settings': {
            'name': str(uuid.uuid4()),
        },
        'uuid': '731a8e52-3ea6-a291-ec0a-d2ff0619c19d7bd788d6be818b65'
    })

    def teardown():
        '''function to clear policy'''
        try:
            api.policies.delete(policy['policy_id'])
        except NotFoundError as notfound:
            log_exception(notfound)

    request.addfinalizer(teardown)
    return policy


@pytest.fixture
def user(request, api):
    '''fixture to create an user'''
    user = api.users.create(
        '{}@tenable.com'.format(uuid.uuid4()),
        '{}Tt!'.format(uuid.uuid4()),
        64)

    def teardown():
        '''function to clear the user'''
        try:
            api.users.delete(user['id'])
        except NotFoundError as notfound:
            log_exception(notfound)

    request.addfinalizer(teardown)
    return user


@pytest.fixture
def scanner(api):
    '''fixture to filter scanner which has owner permission'''
    scanners = api.scanners.list()
    for scanner in scanners:
        if scanner['user_permissions'] == 128 and not scanner['pool']:
            return scanner


@pytest.fixture
def scannergroup(request, api):
    '''fixture to create a scanner_group'''
    scannergroup = api.scanner_groups.create(str(uuid.uuid4()))

    def teardown():
        '''function to clear the scanner_group'''
        try:
            api.scanner_groups.delete(scannergroup['id'])
        except NotFoundError as notfound:
            log_exception(notfound)

    request.addfinalizer(teardown)
    return scannergroup


@pytest.fixture
def scan(request, api):
    '''
    fixture to create a scan
    '''
    scan = api.scans.create(
        name='pytest: {}'.format(uuid.uuid4()),
        template='basic',
        targets=['127.0.0.1'])

    def teardown():
        '''
        function to clear the scan
        '''
        try:
            api.scans.delete(scan['id'])
        except NotFoundError as notfound:
            log_exception(notfound)

    request.addfinalizer(teardown)
    return scan


@pytest.fixture
def remediationscan(request, api):
    '''
    remediation scan fixture
    '''
    scan = api.remediationscans.create_remediation_scan(
        uuid='76d67790-2969-411e-a9d0-667f05e8d49e',
        name='RemedyScan',
        description='RemediationScan Creation',
        scan_time_window=10,
        targets=['http://127.0.0.1'],
        template='advanced')

    def teardown():
        '''
        function to delete the scan
        '''
        try:
            api.scans.delete(scan['id'])
        except NotFoundError as notfound:
            log_exception(notfound)

    request.addfinalizer(teardown)
    return scan


@pytest.fixture
def scan_results(api):
    '''fixture to get the scan results'''
    scan_list = [id['id'] for id in list(filter(lambda value: value['status'] == 'completed', api.scans.list()))]
    if scan_list:
        return {'results': api.scans.results(scan_list[0]), 'id': scan_list[0]}
    raise NotFoundError("Scan not found")<|MERGE_RESOLUTION|>--- conflicted
+++ resolved
@@ -4,11 +4,6 @@
 import uuid
 import pytest
 from tenable.io import TenableIO
-<<<<<<< HEAD
-from tenable.errors import NotFoundError
-=======
-from tests.checker import check, single
->>>>>>> 365468a4
 from tests.pytenable_log_handler import setup_logging_to_file, log_exception
 from tenable.errors import NotFoundError
 
@@ -64,6 +59,7 @@
             api.folders.delete(folder)
         except NotFoundError as notfound:
             log_exception(notfound)
+            pass
 
     request.addfinalizer(teardown)
     return folder
@@ -86,6 +82,7 @@
             api.policies.delete(policy['policy_id'])
         except NotFoundError as notfound:
             log_exception(notfound)
+            pass
 
     request.addfinalizer(teardown)
     return policy

--- conflicted
+++ resolved
@@ -7,7 +7,6 @@
 from tenable.errors import UnexpectedValueError, NotFoundError
 from tenable.io.tags import TagsIterator
 
-<<<<<<< HEAD
 @pytest.fixture(name='tagfilters')
 def fixture_tagfilters():
     '''
@@ -31,8 +30,6 @@
                 '(?:(?:25[0-5]|2[0-4]\\d|1\\d\\d|[1-9]?\\d)\\.?){4})|(?:\\s*,(?:\\s*)))?)+)+$'},
     }
 
-=======
->>>>>>> 59ee052b
 @pytest.fixture(name='tagvalue')
 @pytest.mark.vcr()
 def fixture_tagvalue(request, api):
@@ -291,7 +288,6 @@
         api.tags.create('', '', category_description=1)
 
 @pytest.mark.vcr()
-<<<<<<< HEAD
 def test_tags_create_all_users_permissions_typeerror(api):
     '''
     test to raise exception when type of all_users_permissions param
@@ -326,8 +322,6 @@
         api.tags.create('', '', filters=1)
 
 @pytest.mark.vcr()
-=======
->>>>>>> 59ee052b
 def test_tags_create_success(tagvalue):
     '''
     test to create tag value.
@@ -629,7 +623,6 @@
     check(resp, 'category_uuid', 'uuid')
     check(resp, 'value', str)
     check(resp, 'type', str)
-<<<<<<< HEAD
     # check(t, 'description', str, allow_none=True)
     check(resp, 'category_name', str)
     # check(t, 'category_description', str, allow_none=True)
@@ -678,12 +671,6 @@
         'asset': '{"and":[{"field":"ipv4","operator":"eq","value":"127.0.0.1"}]}'}
     assert resp['access_control']['version'] == 1
     api.tags.delete(tagvalue['uuid'])
-=======
-    #check(t, 'description', str, allow_none=True)
-    check(resp, 'category_name', str)
-    #check(t, 'category_description', str, allow_none=True)
-    assert resp['value'] == 'Edited'
->>>>>>> 59ee052b
 
 @pytest.mark.vcr()
 def test_tags_edit_category_uuid_typeerror(api):

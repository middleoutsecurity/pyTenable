'''
test filters
'''
import pytest
from tests.checker import check

@pytest.mark.vcr()
def test_agent_filters(api):
    '''
    test to get agent filters
    '''
    filters = api.filters.agents_filters()
    assert isinstance(filters, dict)
    for data in filters:
        check(filters[data], 'choices', list, allow_none=True)
        check(filters[data], 'operators', list)
        check(filters[data], 'pattern', str, allow_none=True)

@pytest.mark.vcr()
def test_workbench_vuln_filters(api):
    '''
    test to get workbench vulnerabilities filters
    '''
    filters = api.filters.workbench_vuln_filters()
    assert isinstance(filters, dict)
    for data in filters:
        check(filters[data], 'choices', list, allow_none=True)
        check(filters[data], 'operators', list)
        check(filters[data], 'pattern', str, allow_none=True)

@pytest.mark.vcr()
def test_workbench_asset_filters(api):
    '''
    test to get workbench asset filters
    '''
    filters = api.filters.workbench_asset_filters()
    assert isinstance(filters, dict)
    for data in filters:
        check(filters[data], 'choices', list, allow_none=True)
        check(filters[data], 'operators', list)
        check(filters[data], 'pattern', str, allow_none=True)

@pytest.mark.vcr()
def test_scan_filters(api):
    '''
    test to get scan filters
    '''
    filters = api.filters.scan_filters()
    assert isinstance(filters, dict)
    for data in filters:
        check(filters[data], 'choices', list, allow_none=True)
        check(filters[data], 'operators', list)
        check(filters[data], 'pattern', str, allow_none=True)

@pytest.mark.vcr()
def test_access_group_asset_rules_filters(api):
    '''
    test to get access group asset rules filters
    '''
    filters = api.filters.access_group_asset_rules_filters()
    assert isinstance(filters, dict)
    for data in filters:
        check(filters[data], 'choices', list, allow_none=True)
        check(filters[data], 'operators', list)
        check(filters[data], 'pattern', str, allow_none=True)

@pytest.mark.vcr()
def test_access_group_filters(api):
    '''
    test to get access group filters
    '''
    filters = api.filters.access_group_filters()
    assert isinstance(filters, dict)
    for data in filters:
        check(filters[data], 'choices', list, allow_none=True)
        check(filters[data], 'operators', list)
        check(filters[data], 'pattern', str, allow_none=True)

@pytest.mark.vcr()
<<<<<<< HEAD
def test_access_group_asset_rules_filters_v2(api):
    '''
    test to get access group asset rules filters v2
    '''
    filters = api.filters.access_group_asset_rules_filters_v2()
=======
def test_asset_tag_filters(api):
    '''
    test to get asset tag filters
    '''
    filters = api.filters.asset_tag_filters()
>>>>>>> 9a3224ca
    assert isinstance(filters, dict)
    for data in filters:
        check(filters[data], 'choices', list, allow_none=True)
        check(filters[data], 'operators', list)
<<<<<<< HEAD
        check(filters[data], 'pattern', str, allow_none=True)

@pytest.mark.vcr()
def test_access_group_filters_v2(api):
    '''
    test to get access group filters v2
    '''
    filters = api.filters.access_group_filters_v2()
    assert isinstance(filters, dict)
    for data in filters:
        check(filters[data ], 'choices', list, allow_none=True)
        check(filters[data ], 'operators', list)
        check(filters[data ], 'pattern', str, allow_none=True)
=======
        check(filters[data], 'pattern', str, allow_none=True)
>>>>>>> 9a3224ca
<|MERGE_RESOLUTION|>--- conflicted
+++ resolved
@@ -77,24 +77,15 @@
         check(filters[data], 'pattern', str, allow_none=True)
 
 @pytest.mark.vcr()
-<<<<<<< HEAD
 def test_access_group_asset_rules_filters_v2(api):
     '''
     test to get access group asset rules filters v2
     '''
     filters = api.filters.access_group_asset_rules_filters_v2()
-=======
-def test_asset_tag_filters(api):
-    '''
-    test to get asset tag filters
-    '''
-    filters = api.filters.asset_tag_filters()
->>>>>>> 9a3224ca
     assert isinstance(filters, dict)
     for data in filters:
         check(filters[data], 'choices', list, allow_none=True)
         check(filters[data], 'operators', list)
-<<<<<<< HEAD
         check(filters[data], 'pattern', str, allow_none=True)
 
 @pytest.mark.vcr()
@@ -108,6 +99,15 @@
         check(filters[data ], 'choices', list, allow_none=True)
         check(filters[data ], 'operators', list)
         check(filters[data ], 'pattern', str, allow_none=True)
-=======
+        
+@pytest.mark.vcr()
+def test_asset_tag_filters(api):
+    '''
+    test to get asset tag filters
+    '''
+    filters = api.filters.asset_tag_filters()
+    assert isinstance(filters, dict)
+    for data in filters:
+        check(filters[data], 'choices', list, allow_none=True)
+        check(filters[data], 'operators', list)
         check(filters[data], 'pattern', str, allow_none=True)
->>>>>>> 9a3224ca

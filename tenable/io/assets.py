--- conflicted
+++ resolved
@@ -213,7 +213,6 @@
                 self._check('uuid', uuid, str)
             )).json()
 
-<<<<<<< HEAD
     def move_assets(self, source, destination, targets):
         '''
         Moves assets from the specified network to another network.
@@ -243,7 +242,7 @@
         }
 
         return self._api.post('api/v2/assets/bulk-jobs/move-to-network', json=payload).json()
-=======
+
     def bulk_delete(self, *filters, filter_type=None):
         '''
         Deletes the specified assets.
@@ -280,5 +279,4 @@
 
         payload['query'] = {filter_type: parsed}
 
-        return self._api.post('api/v2/assets/bulk-jobs/delete', json=payload).json()
->>>>>>> 59ee052b
+        return self._api.post('api/v2/assets/bulk-jobs/delete', json=payload).json()
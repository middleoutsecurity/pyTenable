@Library('tenable.common')

import com.tenable.jenkins.builds.*
import com.tenable.jenkins.common.*
import com.tenable.jenkins.Constants
import com.tenable.jenkins.builds.snyk.*
import com.tenable.jenkins.builds.nexusiq.*

pythonVersion = ['3.6', '3.7', '3.8', '3.9']

bparams = new BuildParams(this, 1083)
bparams.channels = '#jenkins-devel'
bparams.snykContainer = 'python:3.6-buster'
bparams.snykRegistry = ''
bparams.snykType = 'PYTHON'
bparams.nexusiqtype = 'PREQUIREMENT'

GlobalContext.put('appid', bparams.appid)

common = new Common(this)
buildsCommon = new BuildsCommon(this)


void unittests(String version) {
	stage("unittest${version}") {
		node(Constants.DOCKERNODE) {
			buildsCommon.cleanup()
			checkout scm

			withContainer(image: "python:${version}-buster", registry: '', inside: '-u root --privileged -v /var/run/docker.sock:/var/run/docker.sock') {
				try {
					sh """
                        python -m pip install --upgrade pip
                        pip install -r test-requirements.txt
                        pip install -r requirements.txt
                        pytest --vcr-record=none --cov-report html:test-reports/coverage --junitxml=test-reports/junit/results.xml --junit-prefix=${version} --cov=tenable tests
                        find . -name *.html
                        find . -name *.xml
                    """
<<<<<<< HEAD
				}
				catch(ex) {
					throw ex
				}
				finally {
					if (fileExists('test-reports/coverage/index.html')) {
						publishHTML([allowMissing: true, alwaysLinkToLastBuild: true, keepAll: true, reportDir: 'test-reports/coverage/', reportFiles: 'index.html', reportName: "Coverage${version}", reportTitles: "Coverage${version}"])
					}
					step([$class: 'JUnitResultArchiver', testResults: 'test-reports/junit/*.xml'])
				}
			}
		}
	}
}

try {
	Map tasks = [: ]

	pythonVersion.each {
		version ->tasks[version] = {
			unittests(version)
		}
	}

	tasks['snyk'] = {
		stage('snyk') {
			Snyk snyk = new Snyk(this, bparams)
			snyk.execute()
		}
	}

	tasks['sonarqube'] = {
		stage('sonarqube') {
			SonarQube.execute(this, bparams)
		}
	}

	tasks['nexusiq'] = {
		stage('nexusiq') {
			Nexusiq.execute(this, bparams)
		}
	}

	tasks['runPylint'] = {
	    stage('runPylint') {
		node(Constants.DOCKERNODE) {
	        buildsCommon.cleanup()
		    checkout scm

		    withContainer(image: "python:3.6-buster", registry: '', inside: '-u root') {
			try {
			    sh """
				mkdir reports
				touch reports/pylint_tenable.log
				pip install pylint
                pylint --rcfile=.pylintrc --exit-zero --output-format=parseable --reports=n tenable tests > reports/pylint_tenable.log
                """
			     } catch(ex) {
			       throw ex
			     } finally {
			       result = recordIssues(
			       enabledForFailure: true, tool: pyLint(pattern: 'reports/pylint_tenable.log'), unstableTotalAll: 5000, failedTotalAll: 5000 )
			     }
			}
		}
	    }
	tasks['runYamllint'] = {
	    stage('runYamllint') {
		node(Constants.DOCKERNODE) {
	        buildsCommon.cleanup()
		    checkout scm

		    withContainer(image: "python:3.6-buster", registry: '', inside: '-u root') {
			try {
			    sh
			    """
			    mkdir reports
			    touch reports/yamllint_tenable.log
			    pip install yamllint
                yamllint -c .yamllint tests/io/cassettes tests/sc/cassettes tests/cs/cassettes > reports/yamllint_tenable.log
                """
			     } catch(ex) {
			       throw ex
			     } finally {
			       result = recordIssues(
			       enabledForFailure: true, tool: yamlLint(pattern: 'reports/yamllint_tenable.log'), unstableTotalAll: 5000, failedTotalAll: 5000 )
			     }
			}
		}
	    }

	}

	parallel(tasks)

	common.setResultIfNotSet(Constants.JSUCCESS)


}
}
catch(ex) {
	common.logException(ex)
	common.setResultAbortedOrFailure()
	throw ex
} finally {
	common.setResultIfNotSet(Constants.JFAILURE)
	buildsCommon.notifyPostBuild(bparams)
=======
                } catch(ex) {
                    throw ex
                } finally {
                    if (fileExists ('test-reports/coverage/index.html')) {
                        publishHTML(
                            [allowMissing: true,
                             alwaysLinkToLastBuild: true,
                             keepAll     : true,
                             reportDir   : 'test-reports/coverage/',
                             reportFiles : 'index.html',
                             reportName  : "Coverage${version}",
                             reportTitles: "Coverage${version}"])
                    }
                    step([$class: 'JUnitResultArchiver', testResults: 'test-reports/junit/*.xml'])
                }
            }
        }
    }
}

try {
    Map tasks = [: ]

    pythonVersion.each {
        version ->
            tasks[version] = {
                unittests(version)
            }
    }

    tasks['snyk'] = {
        stage('snyk') {
            Snyk snyk = new Snyk(this, bparams)
            snyk.execute()
        }
    }

    tasks['sonarqube'] = {
        stage('sonarqube') {
            SonarQube.execute(this, bparams)
        }
    }

    tasks['nexusiq'] = {
        stage('nexusiq') {
            Nexusiq.execute(this, bparams)
        }
    }
    
    tasks['runPylint'] = {
        stage('runPylint') {
            node(Constants.DOCKERNODE) {
                buildsCommon.cleanup()
                checkout scm

                withContainer(image: "python:3.6-buster", registry: '', inside: '-u root') {
                    try {
                        sh """
                        mkdir reports
                        touch reports / pylint_tenable.log
                        pip install pylint
                        pylint --rcfile=.pylintrc --exit-zero --output-format=parseable --reports=n tenable tests > reports/pylint_tenable.log
                       """
                    } catch (ex) {
                        throw ex
                    } finally {
                        result = recordIssues(
                            enabledForFailure: true, tool: pyLint(pattern: 'reports/pylint_tenable.log'), unstableTotalAll: 5000, failedTotalAll: 5000)
                    }
                }
            }
        }
    }

    parallel(tasks)

    common.setResultIfNotSet(Constants.JSUCCESS)
} catch (ex) {
    common.logException(ex)
    common.setResultAbortedOrFailure()
    throw ex
} finally {
    common.setResultIfNotSet(Constants.JFAILURE)
    buildsCommon.notifyPostBuild(bparams)
>>>>>>> d5baae21
}<|MERGE_RESOLUTION|>--- conflicted
+++ resolved
@@ -6,7 +6,7 @@
 import com.tenable.jenkins.builds.snyk.*
 import com.tenable.jenkins.builds.nexusiq.*
 
-pythonVersion = ['3.6', '3.7', '3.8', '3.9']
+pythonVersion = [ '3.6', '3.7', '3.8', '3.9' ]
 
 bparams = new BuildParams(this, 1083)
 bparams.channels = '#jenkins-devel'
@@ -22,130 +22,22 @@
 
 
 void unittests(String version) {
-	stage("unittest${version}") {
-		node(Constants.DOCKERNODE) {
-			buildsCommon.cleanup()
-			checkout scm
+    stage("unittest${version}") {
+        node(Constants.DOCKERNODE) {
+            buildsCommon.cleanup()
+            checkout scm
 
-			withContainer(image: "python:${version}-buster", registry: '', inside: '-u root --privileged -v /var/run/docker.sock:/var/run/docker.sock') {
-				try {
-					sh """
+            withContainer(image: "python:${version}-buster", registry: '', inside: '-u root --privileged -v /var/run/docker.sock:/var/run/docker.sock') {
+                try {
+                    sh """
                         python -m pip install --upgrade pip
                         pip install -r test-requirements.txt
                         pip install -r requirements.txt
+
                         pytest --vcr-record=none --cov-report html:test-reports/coverage --junitxml=test-reports/junit/results.xml --junit-prefix=${version} --cov=tenable tests
                         find . -name *.html
                         find . -name *.xml
                     """
-<<<<<<< HEAD
-				}
-				catch(ex) {
-					throw ex
-				}
-				finally {
-					if (fileExists('test-reports/coverage/index.html')) {
-						publishHTML([allowMissing: true, alwaysLinkToLastBuild: true, keepAll: true, reportDir: 'test-reports/coverage/', reportFiles: 'index.html', reportName: "Coverage${version}", reportTitles: "Coverage${version}"])
-					}
-					step([$class: 'JUnitResultArchiver', testResults: 'test-reports/junit/*.xml'])
-				}
-			}
-		}
-	}
-}
-
-try {
-	Map tasks = [: ]
-
-	pythonVersion.each {
-		version ->tasks[version] = {
-			unittests(version)
-		}
-	}
-
-	tasks['snyk'] = {
-		stage('snyk') {
-			Snyk snyk = new Snyk(this, bparams)
-			snyk.execute()
-		}
-	}
-
-	tasks['sonarqube'] = {
-		stage('sonarqube') {
-			SonarQube.execute(this, bparams)
-		}
-	}
-
-	tasks['nexusiq'] = {
-		stage('nexusiq') {
-			Nexusiq.execute(this, bparams)
-		}
-	}
-
-	tasks['runPylint'] = {
-	    stage('runPylint') {
-		node(Constants.DOCKERNODE) {
-	        buildsCommon.cleanup()
-		    checkout scm
-
-		    withContainer(image: "python:3.6-buster", registry: '', inside: '-u root') {
-			try {
-			    sh """
-				mkdir reports
-				touch reports/pylint_tenable.log
-				pip install pylint
-                pylint --rcfile=.pylintrc --exit-zero --output-format=parseable --reports=n tenable tests > reports/pylint_tenable.log
-                """
-			     } catch(ex) {
-			       throw ex
-			     } finally {
-			       result = recordIssues(
-			       enabledForFailure: true, tool: pyLint(pattern: 'reports/pylint_tenable.log'), unstableTotalAll: 5000, failedTotalAll: 5000 )
-			     }
-			}
-		}
-	    }
-	tasks['runYamllint'] = {
-	    stage('runYamllint') {
-		node(Constants.DOCKERNODE) {
-	        buildsCommon.cleanup()
-		    checkout scm
-
-		    withContainer(image: "python:3.6-buster", registry: '', inside: '-u root') {
-			try {
-			    sh
-			    """
-			    mkdir reports
-			    touch reports/yamllint_tenable.log
-			    pip install yamllint
-                yamllint -c .yamllint tests/io/cassettes tests/sc/cassettes tests/cs/cassettes > reports/yamllint_tenable.log
-                """
-			     } catch(ex) {
-			       throw ex
-			     } finally {
-			       result = recordIssues(
-			       enabledForFailure: true, tool: yamlLint(pattern: 'reports/yamllint_tenable.log'), unstableTotalAll: 5000, failedTotalAll: 5000 )
-			     }
-			}
-		}
-	    }
-
-	}
-
-	parallel(tasks)
-
-	common.setResultIfNotSet(Constants.JSUCCESS)
-
-
-}
-}
-catch(ex) {
-	common.logException(ex)
-	common.setResultAbortedOrFailure()
-	throw ex
-} finally {
-	common.setResultIfNotSet(Constants.JFAILURE)
-	buildsCommon.notifyPostBuild(bparams)
-=======
                 } catch(ex) {
                     throw ex
                 } finally {
@@ -194,7 +86,7 @@
             Nexusiq.execute(this, bparams)
         }
     }
-    
+
     tasks['runPylint'] = {
         stage('runPylint') {
             node(Constants.DOCKERNODE) {
@@ -218,7 +110,32 @@
                 }
             }
         }
-    }
+        tasks['runYamllint'] = {
+	    stage('runYamllint') {
+		node(Constants.DOCKERNODE) {
+	        buildsCommon.cleanup()
+		    checkout scm
+
+		    withContainer(image: "python:3.6-buster", registry: '', inside: '-u root') {
+			try {
+			    sh
+			    """
+			    mkdir reports
+			    touch reports/yamllint_tenable.log
+			    pip install yamllint
+                yamllint -c .yamllint tests/io/cassettes tests/sc/cassettes tests/cs/cassettes > reports/yamllint_tenable.log
+                """
+			     } catch(ex) {
+			       throw ex
+			     } finally {
+			       result = recordIssues(
+			       enabledForFailure: true, tool: yamlLint(pattern: 'reports/yamllint_tenable.log'), unstableTotalAll: 5000, failedTotalAll: 5000 )
+			     }
+			}
+		}
+	    }
+
+	}
 
     parallel(tasks)
 
@@ -230,5 +147,16 @@
 } finally {
     common.setResultIfNotSet(Constants.JFAILURE)
     buildsCommon.notifyPostBuild(bparams)
->>>>>>> d5baae21
+	common.setResultIfNotSet(Constants.JSUCCESS)
+
+
+}
+}
+catch(ex) {
+	common.logException(ex)
+	common.setResultAbortedOrFailure()
+	throw ex
+} finally {
+	common.setResultIfNotSet(Constants.JFAILURE)
+	buildsCommon.notifyPostBuild(bparams)
 }